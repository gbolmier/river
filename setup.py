--- conflicted
+++ resolved
@@ -30,15 +30,12 @@
 base_packages = ['mmh3==2.5.1', 'numpy>=1.18.1', 'scipy>=1.4.1']
 
 compat_packages = base_packages + [
-    'scikit-learn>=0.22.1',
-    'scikit-surprise>=1.1.0',
-    'pandas>=1.0.1',
-    'torch>=1.4.0',
-<<<<<<< HEAD
-    'sqlalchemy>=1.3.15'
-=======
-    'vaex>=2.6.1'
->>>>>>> 7eff4471
+    'scikit-learn',
+    'scikit-surprise',
+    'pandas',
+    'sqlalchemy',
+    'torch',
+    'vaex'
 ]
 
 dev_packages = base_packages + [
