<p align="center">
  <img height="200px" src="https://docs.google.com/drawings/d/e/2PACX-1vSl80T4MnWRsPX3KvlB2kn6zVdHdUleG_w2zBiLS7RxLGAHxiSYTnw3LZtXh__YMv6KcIOYOvkSt9PB/pub?w=447&h=182" alt="creme_logo">
</p>

<p align="center">
  <!-- Travis -->
  <a href="https://travis-ci.org/creme-ml/creme">
    <img src="https://img.shields.io/travis/creme-ml/creme/master.svg?style=flat-square" alt="travis">
  </a>
  <!-- Codecov -->
  <a href="https://codecov.io/gh/creme-ml/creme">
    <img src="https://img.shields.io/codecov/c/gh/creme-ml/creme.svg?style=flat-square" alt="codecov">
  </a>
  <!-- Documentation -->
  <a href="https://creme-ml.github.io/">
    <img src="https://img.shields.io/website?label=documentation&style=flat-square&url=https%3A%2F%2Fcreme-ml.github.io%2F" alt="documentation">
  </a>
  <!-- Gitter -->
  <a href="https://gitter.im/creme-ml/community?utm_source=share-link&utm_medium=link&utm_campaign=share-link">
    <img src="https://img.shields.io/gitter/room/creme-ml/community?color=blueviolet&style=flat-square" alt="gitter">
  </a>
  <!-- PyPI -->
  <a href="https://pypi.org/project/creme">
    <img src="https://img.shields.io/pypi/v/creme.svg?label=release&color=blue&style=flat-square" alt="pypi">
  </a>
  <!-- PePy -->
  <a href="https://pepy.tech/project/creme">
    <img src="https://img.shields.io/badge/dynamic/json?style=flat-square&maxAge=86400&label=downloads&query=%24.total_downloads&url=https%3A%2F%2Fapi.pepy.tech%2Fapi%2Fprojects%2Fcreme" alt="pepy">
  </a>
  <!-- License -->
  <a href="https://opensource.org/licenses/BSD-3-Clause">
    <img src="https://img.shields.io/badge/License-BSD%203--Clause-blue.svg?style=flat-square" alt="bsd_3_license">
  </a>
</p>

<p align="center">
  <code>creme</code> is a Python library for <a href="https://www.wikiwand.com/en/Online_machine_learning">online machine learning</a>. All the tools in the library can be updated with a single observation at a time, and can therefore be used to <b>learn from streaming data</b>.
</p>

## ⚡️Quickstart

As a quick example, we'll train a logistic regression to classify the [website phishing dataset](http://archive.ics.uci.edu/ml/datasets/Website+Phishing). Here's a look at the first observation in the dataset.

```python
>>> from pprint import pprint
>>> from creme import datasets

>>> X_y = datasets.Phishing()  # this is a generator

>>> for x, y in X_y:
...     pprint(x)
...     print(y)
...     break
{'age_of_domain': 1,
 'anchor_from_other_domain': 0.0,
 'empty_server_form_handler': 0.0,
 'https': 0.0,
 'ip_in_url': 1,
 'is_popular': 0.5,
 'long_url': 1.0,
 'popup_window': 0.0,
 'request_from_other_domain': 0.0}
True

```

Now let's run the model on the dataset in a streaming fashion. We will sequentially make predictions and model updates. Meanwhile we will update a performance metric to see how well the model is doing.

```python
>>> from creme import compose
>>> from creme import linear_model
>>> from creme import metrics
>>> from creme import preprocessing

>>> model = compose.Pipeline(
...     preprocessing.StandardScaler(),
...     linear_model.LogisticRegression()
... )

>>> metric = metrics.Accuracy()

>>> for x, y in X_y:
...     y_pred = model.predict_one(x)      # make a prediction
...     metric = metric.update(y, y_pred)  # update the metric
...     model = model.fit_one(x, y)        # make the model learn

>>> metric
Accuracy: 89.28%

```

## 🛠 Installation

`creme` is intended to work with **Python 3.6 or above**. Installation can be done with `pip`:

```sh
pip install creme
```

There are [wheels available](https://pypi.org/project/creme/#files) for Linux, MacOS, and Windows, which means that in most cases you won't have to build `creme` from source.

<<<<<<< HEAD
`creme` also has some extra dependencies that not installed by default. This includes utilities for connecting with other libraries, which includes pandas, PyTorch, scikit-learn, and SQLAlchemy. You have the liberty to install these dependencies separately by yourself. You can also install of all of them with the following command:

    pip install "creme[compat]"

There are [wheels available](https://pypi.org/project/creme/#files) for Linux, MacOS, and Windows. You can also install the latest development version as so:
=======
You can install the latest development version from GitHub as so:
>>>>>>> 7eff4471

```sh
pip install git+https://github.com/creme-ml/creme --upgrade
```

Or, through SSH:

```sh
pip install git+ssh://git@github.com/creme-ml/creme.git --upgrade
```

## 🧠 Philosophy

Machine learning is often done in a batch setting, whereby a model is fitted to a dataset in one go. This results in a static model which has to be retrained in order to learn from new data. In many cases, this isn't elegant nor efficient, and usually incurs [a fair amount of technical debt](https://research.google/pubs/pub43146/). Indeed, if you're using a batch model, then you need to think about maintaining a training set, monitoring real-time performance, model retraining, etc.

With `creme`, we encourage a different approach, which is to fit a model to a stream of data. This means that the model learns from one observation at a time, and can therefore be updated on the fly. This allows to learn from massive datasets that don't fit in main memory. Online machine learning also integrates nicely in cases where new data is constantly arriving. It shines in many use cases, such as time series forecasting, spam filtering, recommender systems, CTR prediction, and IoT applications. If you're bored with retraining models and want to instead build dynamic models, then online machine learning (and therefore `creme`!) might be what you're looking for.

Here are some benefits of using `creme` (and online machine learning in general):

- **Incremental**: models can update themselves in real-time.
- **Adaptive**: models can adapt to [concept drift](https://www.wikiwand.com/en/Concept_drift).
- **Production-ready**: working with data streams makes it simple to replicate production scenarios during model development.
- **Efficient**: models don't have to be retrained and require little compute power, which [lowers their carbon footprint](https://arxiv.org/abs/1907.10597)

## 🔥 Features

- Linear models with a wide array of optimizers
- Nearest neighbors, decision trees, naïve Bayes
- [Progressive model validation](https://hunch.net/~jl/projects/prediction_bounds/progressive_validation/coltfinal.pdf)
- Model pipelines as a first-class citizen
- Anomaly detection
- Recommender systems
- Time series forecasting
- Imbalanced learning
- Clustering
- Feature extraction and selection
- Online statistics and metrics
- Built-in datasets
- And [much more](https://creme-ml.github.io/content/api.html)

## 🔗 Useful links

- [Documentation](https://creme-ml.github.io/)
  - [API reference](https://creme-ml.github.io/content/api.html)
  - [User guide](https://creme-ml.github.io/content/user-guide.html)
  - [FAQ](https://creme-ml.github.io/content/faq.html)
  - [Change history](https://creme-ml.github.io/content/changelog.html)
- [Benchmarks](https://github.com/creme-ml/creme/tree/master/benchmarks)
- [Issue tracker](https://github.com/creme-ml/creme/issues)
- [Package releases](https://pypi.org/project/creme/#history)

## 💬 Media

- PyData Amsterdam 2019 presentation ([slides](https://maxhalford.github.io/slides/creme-pydata/), [video](https://www.youtube.com/watch?v=P3M6dt7bY9U&list=PLGVZCDnMOq0q7_6SdrC2wRtdkojGBTAht&index=11))
- [Toulouse Data Science presentation](https://maxhalford.github.io/slides/creme-tds/)
- [*Online/Incremental Learning with Keras and Creme* on pyimagesearch](https://www.pyimagesearch.com/2019/06/17/online-incremental-learning-with-keras-and-creme/)
- [*Machine learning for streaming data with creme* on Medium](https://towardsdatascience.com/machine-learning-for-streaming-data-with-creme-dacf5fb469df)

## 👍 Contributing

Feel free to contribute in any way you like, we're always open to new ideas and approaches. If you want to contribute to the code base please check out the [CONTRIBUTING.md file](https://github.com/creme-ml/creme/blob/master/CONTRIBUTING.md). Also take a look at the [issue tracker](https://github.com/creme-ml/creme/issues) and see if anything takes your fancy.

This project follows the [all-contributors](https://github.com/all-contributors/all-contributors) specification. Again, contributions of any kind are welcome!

<!-- ALL-CONTRIBUTORS-LIST:START - Do not remove or modify this section -->
<!-- prettier-ignore-start -->
<!-- markdownlint-disable -->
<table>
  <tr>
    <td align="center"><a href="https://maxhalford.github.io"><img src="https://avatars1.githubusercontent.com/u/8095957?v=4" width="100px;" alt="Max Halford"/><br /><sub><b>Max Halford</b></sub></a><br /><a href="#projectManagement-MaxHalford" title="Project Management">📆</a> <a href="https://github.com/creme-ml/creme/commits?author=MaxHalford" title="Code">💻</a></td>
    <td align="center"><a href="https://github.com/AdilZouitine"><img src="https://avatars0.githubusercontent.com/u/24889239?v=4" width="100px;" alt="AdilZouitine"/><br /><sub><b>AdilZouitine</b></sub></a><br /><a href="https://github.com/creme-ml/creme/commits?author=AdilZouitine" title="Code">💻</a></td>
    <td align="center"><a href="https://github.com/raphaelsty"><img src="https://avatars3.githubusercontent.com/u/24591024?v=4" width="100px;" alt="Raphael Sourty"/><br /><sub><b>Raphael Sourty</b></sub></a><br /><a href="https://github.com/creme-ml/creme/commits?author=raphaelsty" title="Code">💻</a></td>
    <td align="center"><a href="http://www.linkedin.com/in/gbolmier"><img src="https://avatars0.githubusercontent.com/u/25319692?v=4" width="100px;" alt="Geoffrey Bolmier"/><br /><sub><b>Geoffrey Bolmier</b></sub></a><br /><a href="https://github.com/creme-ml/creme/commits?author=gbolmier" title="Code">💻</a></td>
    <td align="center"><a href="http://koaning.io"><img src="https://avatars1.githubusercontent.com/u/1019791?v=4" width="100px;" alt="vincent d warmerdam "/><br /><sub><b>vincent d warmerdam </b></sub></a><br /><a href="https://github.com/creme-ml/creme/commits?author=koaning" title="Code">💻</a></td>
    <td align="center"><a href="https://github.com/VaysseRobin"><img src="https://avatars2.githubusercontent.com/u/32324822?v=4" width="100px;" alt="VaysseRobin"/><br /><sub><b>VaysseRobin</b></sub></a><br /><a href="https://github.com/creme-ml/creme/commits?author=VaysseRobin" title="Code">💻</a></td>
    <td align="center"><a href="https://github.com/tweakyllama"><img src="https://avatars0.githubusercontent.com/u/7049400?v=4" width="100px;" alt="Lygon Bowen-West"/><br /><sub><b>Lygon Bowen-West</b></sub></a><br /><a href="https://github.com/creme-ml/creme/commits?author=tweakyllama" title="Code">💻</a></td>
  </tr>
  <tr>
    <td align="center"><a href="https://github.com/flegac"><img src="https://avatars2.githubusercontent.com/u/4342302?v=4" width="100px;" alt="Florent Le Gac"/><br /><sub><b>Florent Le Gac</b></sub></a><br /><a href="https://github.com/creme-ml/creme/commits?author=flegac" title="Code">💻</a></td>
    <td align="center"><a href="http://www.pyimagesearch.com"><img src="https://avatars2.githubusercontent.com/u/759645?v=4" width="100px;" alt="Adrian Rosebrock"/><br /><sub><b>Adrian Rosebrock</b></sub></a><br /><a href="#blog-jrosebr1" title="Blogposts">📝</a></td>
    <td align="center"><a href="https://github.com/JovanVeljanoski"><img src="https://avatars1.githubusercontent.com/u/18574951?v=4" width="100px;" alt="Jovan Veljanoski"/><br /><sub><b>Jovan Veljanoski</b></sub></a><br /><a href="https://github.com/creme-ml/creme/commits?author=JovanVeljanoski" title="Code">💻</a></td>
    <td align="center"><a href="https://github.com/d-me-tree"><img src="https://avatars1.githubusercontent.com/u/4955958?v=4" width="100px;" alt="Dimitri"/><br /><sub><b>Dimitri</b></sub></a><br /><a href="https://github.com/creme-ml/creme/commits?author=d-me-tree" title="Code">💻</a></td>
    <td align="center"><a href="https://github.com/greatsharma"><img src="https://avatars0.githubusercontent.com/u/32649388?v=4" width="100px;" alt="Gaurav Sharma"/><br /><sub><b>Gaurav Sharma</b></sub></a><br /><a href="https://github.com/creme-ml/creme/commits?author=greatsharma" title="Code">💻</a></td>
  </tr>
</table>
<!-- markdownlint-enable -->
<!-- prettier-ignore-end -->
<!-- ALL-CONTRIBUTORS-LIST:END -->

## 📝 License

`creme` is free and open-source software licensed under the [3-clause BSD license](https://github.com/creme-ml/creme/blob/master/LICENSE).<|MERGE_RESOLUTION|>--- conflicted
+++ resolved
@@ -99,15 +99,7 @@
 
 There are [wheels available](https://pypi.org/project/creme/#files) for Linux, MacOS, and Windows, which means that in most cases you won't have to build `creme` from source.
 
-<<<<<<< HEAD
-`creme` also has some extra dependencies that not installed by default. This includes utilities for connecting with other libraries, which includes pandas, PyTorch, scikit-learn, and SQLAlchemy. You have the liberty to install these dependencies separately by yourself. You can also install of all of them with the following command:
-
-    pip install "creme[compat]"
-
-There are [wheels available](https://pypi.org/project/creme/#files) for Linux, MacOS, and Windows. You can also install the latest development version as so:
-=======
 You can install the latest development version from GitHub as so:
->>>>>>> 7eff4471
 
 ```sh
 pip install git+https://github.com/creme-ml/creme --upgrade
