import collections
import functools
import itertools
import math
import operator
import re
import typing
import unicodedata

import pandas as pd

from river import base

<<<<<<< HEAD
from scipy import sparse


=======
>>>>>>> 5bc53fe8
__all__ = ["BagOfWords", "TFIDF"]


N_GRAM = typing.Union[str, typing.Tuple[str, ...]]  # unigram  # n-gram


def strip_accents_unicode(s: str) -> str:
    """Transform accentuated unicode symbols into their ASCII counterpart."""
    try:
        # If `s` is ASCII-compatible, then it does not contain any accented
        # characters and we can avoid an expensive list comprehension
        s.encode("ASCII", errors="strict")
        return s
    except UnicodeEncodeError:
        normalized = unicodedata.normalize("NFKD", s)
        return "".join([c for c in normalized if not unicodedata.combining(c)])


def find_ngrams(tokens: typing.List[str], n: int) -> typing.Iterator[N_GRAM]:
    """Generates n-grams from a list of tokens.

    From http://www.locallyoptimal.com/blog/2013/01/20/elegant-n-gram-generation-in-python/.

    Examples
    --------

    >>> tokens = ['a', 'b', 'c']

    >>> list(find_ngrams(tokens, 0))
    []

    >>> list(find_ngrams(tokens, 1))
    ['a', 'b', 'c']

    >>> list(find_ngrams(tokens, 2))
    [('a', 'b'), ('b', 'c')]

    >>> list(find_ngrams(tokens, 3))
    [('a', 'b', 'c')]

    >>> list(find_ngrams(tokens, 4))
    []

    """
    if n == 1:
        return iter(tokens)
    return zip(*[tokens[i:] for i in range(n)])


def find_all_ngrams(
    tokens: typing.List[str], ngram_range: range
) -> typing.Iterator[N_GRAM]:
    """Generates all n-grams in a given range.

    Examples
    --------

    >>> tokens = ['a', 'b', 'c']

    >>> list(find_all_ngrams(tokens, range(2)))
    ['a', 'b', 'c']

    >>> list(find_all_ngrams(tokens, range(1, 4)))
    ['a', 'b', 'c', ('a', 'b'), ('b', 'c'), ('a', 'b', 'c')]

    """
    return itertools.chain(*(find_ngrams(tokens, n) for n in ngram_range))


class VectorizerMixin:
    """Contains common processing steps used by each vectorizer.

    Parameters
    ----------
    on
        The name of the feature that contains the text to vectorize. If `None`, then each
        `learn_one` and `transform_one` should treat `x` as a `str` and not as a `dict`.
    strip_accents
        Whether or not to strip accent characters.
    lowercase
        Whether or not to convert all characters to lowercase.
    preprocessor
        Override the preprocessing step while preserving the tokenizing and n-grams generation
        steps.
    tokenizer
        A function used to convert preprocessed text into a `dict` of tokens. A default tokenizer
        is used if `None` is passed. Set to `False` to disable tokenization.
    ngram_range
        The lower and upper boundary of the range n-grams to be extracted. All values of n such
        that `min_n <= n <= max_n` will be used. For example an `ngram_range` of `(1, 1)` means
        only unigrams, `(1, 2)` means unigrams and bigrams, and `(2, 2)` means only bigrams.

    Attributes
    ----------
    processing_steps : list
        A list of preprocessing steps that are applied to each text.

    """

    def __init__(
        self,
        on: str = None,
        strip_accents=True,
        lowercase=True,
        preprocessor: typing.Callable = None,
        tokenizer: typing.Callable = None,
        ngram_range=(1, 1),
    ):
        self.on = on
        self.strip_accents = strip_accents
        self.lowercase = lowercase
        self.preprocessor = preprocessor
        self.tokenizer = (
            re.compile(r"(?u)\b\w\w+\b").findall if tokenizer is None else tokenizer
        )
        self.ngram_range = ngram_range

        self.processing_steps = []

        # Text extraction
        if on is not None:
            self.processing_steps.append(operator.itemgetter(on))

        # Preprocessing
        if preprocessor is not None:
            self.processing_steps.append(preprocessor)
        else:
            if self.strip_accents:
                self.processing_steps.append(strip_accents_unicode)
            if self.lowercase:
                self.processing_steps.append(str.lower)

        # Tokenization
        if self.tokenizer:
            self.processing_steps.append(self.tokenizer)

        # n-grams
        if ngram_range[1] > 1:
            self.processing_steps.append(
                functools.partial(
                    find_all_ngrams,
                    ngram_range=range(ngram_range[0], ngram_range[1] + 1),
                )
            )

    def process_text(self, x):
        for step in self.processing_steps:
            x = step(x)
        return x

    def _more_tags(self):
        if self.on is None:
            return {base.tags.TEXT_INPUT}
        return {}


class BagOfWords(base.Transformer, VectorizerMixin):
    """Counts tokens in sentences.

    This transformer can be used to counts tokens in a given piece of text. It takes care of
    normalizing the text before tokenizing it. In mini-batch settings, this transformers
    allows to convert a series of pandas of text into sparse dataframe.

    Note that the parameters are identical to those of `feature_extraction.TFIDF`.

    Parameters
    ----------
    on
        The name of the feature that contains the text to vectorize. If `None`, then each
        `learn_one` and `transform_one` will assume that each `x` that is provided is a `str`,
        andnot a `dict`.
    strip_accents
        Whether or not to strip accent characters.
    lowercase
        Whether or not to convert all characters to lowercase.
    preprocessor
        Override the preprocessing step while preserving the tokenizing and n-grams generation
        steps.
    tokenizer
        A function used to convert preprocessed text into a `dict` of tokens. By default, a regex
        formula that works well in most cases is used.
    ngram_range
        The lower and upper boundary of the range n-grams to be extracted. All values of n such
        that `min_n <= n <= max_n` will be used. For example an `ngram_range` of `(1, 1)` means
        only unigrams, `(1, 2)` means unigrams and bigrams, and `(2, 2)` means only bigrams.

    Examples
    --------

    By default, `BagOfWords` will take as input a sentence, preprocess it, tokenize the
    preprocessed text, and then return a `collections.Counter` containing the number of
    occurrences of each token.

    >>> from river import feature_extraction as fx

    >>> corpus = [
    ...     'This is the first document.',
    ...     'This document is the second document.',
    ...     'And this is the third one.',
    ...     'Is this the first document?',
    ... ]

    >>> bow = fx.BagOfWords()

    >>> for sentence in corpus:
    ...     print(bow.transform_one(sentence))
    Counter({'this': 1, 'is': 1, 'the': 1, 'first': 1, 'document': 1})
    Counter({'document': 2, 'this': 1, 'is': 1, 'the': 1, 'second': 1})
    Counter({'and': 1, 'this': 1, 'is': 1, 'the': 1, 'third': 1, 'one': 1})
    Counter({'is': 1, 'this': 1, 'the': 1, 'first': 1, 'document': 1})

    Note that `learn_one` does not have to be called because `BagOfWords` is stateless. You can
    call it but it won't do anything.

    In the above example, a string is passed to `transform_one`. You can also indicate which
    field to access if the string is stored in a dictionary:

    >>> bow = fx.BagOfWords(on='sentence')

    >>> for sentence in corpus:
    ...     x = {'sentence': sentence}
    ...     print(bow.transform_one(x))
    Counter({'this': 1, 'is': 1, 'the': 1, 'first': 1, 'document': 1})
    Counter({'document': 2, 'this': 1, 'is': 1, 'the': 1, 'second': 1})
    Counter({'and': 1, 'this': 1, 'is': 1, 'the': 1, 'third': 1, 'one': 1})
    Counter({'is': 1, 'this': 1, 'the': 1, 'first': 1, 'document': 1})

    The `ngram_range` parameter can be used to extract n-grams (including unigrams):

    >>> ngrammer = fx.BagOfWords(ngram_range=(1, 2))

    >>> ngrams = ngrammer.transform_one('I love the smell of napalm in the morning')
    >>> for ngram, count in ngrams.items():
    ...     print(ngram, count)
    love 1
    the 2
    smell 1
    of 1
    napalm 1
    in 1
    morning 1
    ('love', 'the') 1
    ('the', 'smell') 1
    ('smell', 'of') 1
    ('of', 'napalm') 1
    ('napalm', 'in') 1
    ('in', 'the') 1
    ('the', 'morning') 1

    `BagOfWord` allows to build a term-frequency pandas sparse dataframe with the `transform_many' method.

    >>> import pandas as pd
    >>> X = pd.Series(['Hello world', 'Hello River'], index = ['river', 'rocks'])
    >>> bow = fx.BagOfWords()
    >>> bow.transform_many(X=X)
           hello  world  river
    river      1      1      0
    rocks      1      0      1

    """

    def transform_one(self, x):
        return collections.Counter(self.process_text(x))

    def transform_many(self, X: pd.Series) -> pd.SparseDataFrame:
        """Transform pandas series of string into term-frequency pandas sparse dataframe."""
        indptr, indices, data = [0], [], []
        index = {}

        for d in X:
            for t, f in collections.Counter(self.process_text(d)).items():
                indices.append(index.setdefault(t, len(index)))
                data.append(f)

            indptr.append(len(data))

        return pd.DataFrame.sparse.from_spmatrix(
            sparse.csr_matrix((data, indices, indptr)),
            index=X.index,
            columns=index.keys(),
        )

    def learn_many(self, X):
        return self


class TFIDF(BagOfWords):
    """Computes TF-IDF values from sentences.

    The TF-IDF formula is the same one as scikit-learn. The only difference is the fact that the
    document frequencies are determined online, whereas in a batch setting they can be determined
    by performing an initial pass through the data.

    Note that the parameters are identical to those of `feature_extraction.BagOfWords`.

    Parameters
    ----------
    normalize
        Whether or not the TF-IDF values by their L2 norm.
    on
        The name of the feature that contains the text to vectorize. If `None`, then the input is
        treated as a document instead of a set of features.
    strip_accents
        Whether or not to strip accent characters.
    lowercase
        Whether or not to convert all characters to lowercase.
    preprocessor
        Override the preprocessing step while preserving the tokenizing and n-grams generation
        steps.
    tokenizer
        A function used to convert preprocessed text into a `dict` of tokens. By default, a regex
        formula that works well in most cases is used.
    ngram_range
        The lower and upper boundary of the range n-grams to be extracted. All values of n such
        that `min_n <= n <= max_n` will be used. For example an `ngram_range` of `(1, 1)` means
        only unigrams, `(1, 2)` means unigrams and bigrams, and `(2, 2)` means only bigrams. Only
        works if `tokenizer` is not set to `False`.

    Attributes
    ----------
    dfs : collections.defaultdict)
        Document counts.
    n : int
        Number of scanned documents.

    Examples
    --------

    >>> from river import feature_extraction

    >>> tfidf = feature_extraction.TFIDF()

    >>> corpus = [
    ...     'This is the first document.',
    ...     'This document is the second document.',
    ...     'And this is the third one.',
    ...     'Is this the first document?',
    ... ]

    >>> for sentence in corpus:
    ...     tfidf = tfidf.learn_one(sentence)
    ...     print(tfidf.transform_one(sentence))
    {'this': 0.447, 'is': 0.447, 'the': 0.447, 'first': 0.447, 'document': 0.447}
    {'this': 0.333, 'document': 0.667, 'is': 0.333, 'the': 0.333, 'second': 0.469}
    {'and': 0.497, 'this': 0.293, 'is': 0.293, 'the': 0.293, 'third': 0.497, 'one': 0.497}
    {'is': 0.384, 'this': 0.384, 'the': 0.384, 'first': 0.580, 'document': 0.469}

    In the above example, a string is passed to `transform_one`. You can also indicate which
    field to access if the string is stored in a dictionary:

    >>> tfidf = feature_extraction.TFIDF(on='sentence')

    >>> for sentence in corpus:
    ...     x = {'sentence': sentence}
    ...     tfidf = tfidf.learn_one(x)
    ...     print(tfidf.transform_one(x))
    {'this': 0.447, 'is': 0.447, 'the': 0.447, 'first': 0.447, 'document': 0.447}
    {'this': 0.333, 'document': 0.667, 'is': 0.333, 'the': 0.333, 'second': 0.469}
    {'and': 0.497, 'this': 0.293, 'is': 0.293, 'the': 0.293, 'third': 0.497, 'one': 0.497}
    {'is': 0.384, 'this': 0.384, 'the': 0.384, 'first': 0.580, 'document': 0.469}

    """

    def __init__(
        self,
        normalize=True,
        on: str = None,
        strip_accents=True,
        lowercase=True,
        preprocessor: typing.Callable = None,
        tokenizer: typing.Callable = None,
        ngram_range=(1, 1),
    ):
        super().__init__(
            on=on,
            strip_accents=strip_accents,
            lowercase=lowercase,
            preprocessor=preprocessor,
            tokenizer=tokenizer,
            ngram_range=ngram_range,
        )
        self.normalize = normalize
        self.dfs = collections.Counter()
        self.n = 0

    def learn_one(self, x):

        # Update the document counts
        terms = self.process_text(x)
        self.dfs.update(set(terms))

        # Inrivernt the global document counter
        self.n += 1

        return self

    def transform_one(self, x):

        term_counts = super().transform_one(x)
        n_terms = sum(term_counts.values())

        tfidfs = {}

        for term, count in term_counts.items():
            tf = count / n_terms
            idf = math.log(((1 + self.n) / (1 + self.dfs[term]))) + 1
            tfidfs[term] = tf * idf

        if self.normalize:
            norm = math.sqrt(sum(tfidf ** 2 for tfidf in tfidfs.values()))
            return {term: tfidf / norm for term, tfidf in tfidfs.items()}
        return tfidfs<|MERGE_RESOLUTION|>--- conflicted
+++ resolved
@@ -11,12 +11,9 @@
 
 from river import base
 
-<<<<<<< HEAD
 from scipy import sparse
 
 
-=======
->>>>>>> 5bc53fe8
 __all__ = ["BagOfWords", "TFIDF"]
 
 
