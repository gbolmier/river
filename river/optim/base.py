--- conflicted
+++ resolved
@@ -1,23 +1,15 @@
 from __future__ import annotations
 
 import abc
-<<<<<<< HEAD
 import typing
 
-from river import base, optim
-=======
-from typing import Union
->>>>>>> 19c4840c
+import numpy as np
 
-if typing.TYPE_CHECKING:
-    import numpy as np
-
-    from river import utils
-
-    VectorLike = typing.Union[utils.VectorDict, np.ndarray]
-
+from river import base, optim, utils
 
 __all__ = ["Initializer", "Scheduler", "Optimizer", "Loss"]
+
+VectorLike = typing.Union[utils.VectorDict, np.ndarray]
 
 
 class Initializer(base.Base, abc.ABC):
@@ -70,17 +62,10 @@
 
     """
 
-<<<<<<< HEAD
-    def __init__(self, lr: int | float):
-        if isinstance(lr, (int, float)):
-            lr_ = optim.schedulers.Constant(lr)
-        self.lr = lr_
-=======
-    def __init__(self, lr: Union[int, float, Scheduler]):
+    def __init__(self, lr: int | float | Scheduler):
         if isinstance(lr, (int, float)):
             lr = optim.schedulers.Constant(lr)
         self.lr = lr
->>>>>>> 19c4840c
         self.n_iterations = 0
 
     @property
@@ -99,9 +84,7 @@
         """
         return w
 
-    def _step_with_dict(
-        self, w: Union[dict, VectorLike], g: Union[dict, VectorLike]
-    ) -> dict:
+    def _step_with_dict(self, w: dict | VectorLike, g: dict | VectorLike) -> dict:
         raise NotImplementedError
 
     def _step_with_vector(self, w: VectorLike, g: VectorLike) -> VectorLike:
@@ -123,13 +106,9 @@
 
         """
 
-<<<<<<< HEAD
         if isinstance(w, (utils.VectorDict, np.ndarray)) and isinstance(
             g, (utils.VectorDict, np.ndarray)
         ):
-=======
-        if isinstance(w, VectorLike.__args__) and isinstance(g, VectorLike.__args__):  # type: ignore
->>>>>>> 19c4840c
             try:
                 w = self._step_with_vector(w, g)
                 self.n_iterations += 1
